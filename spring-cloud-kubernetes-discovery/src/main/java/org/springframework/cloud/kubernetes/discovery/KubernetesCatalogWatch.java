--- conflicted
+++ resolved
@@ -71,15 +71,10 @@
 			// not all pods participate in the service discovery. only those that have
 			// endpoints.
 			List<Endpoints> endpoints = this.properties.isAllNamespaces()
-<<<<<<< HEAD
-					? this.kubernetesClient.endpoints().inAnyNamespace().list().getItems()
-					: this.kubernetesClient.endpoints().list().getItems();
-=======
 					? this.kubernetesClient.endpoints().inAnyNamespace()
 							.withLabels(properties.getServiceLabels()).list().getItems()
 					: this.kubernetesClient.endpoints()
 							.withLabels(properties.getServiceLabels()).list().getItems();
->>>>>>> 09237a07
 			List<String> endpointsPodNames = endpoints.stream().map(Endpoints::getSubsets)
 					.filter(Objects::nonNull).flatMap(Collection::stream)
 					.map(EndpointSubset::getAddresses).filter(Objects::nonNull)
