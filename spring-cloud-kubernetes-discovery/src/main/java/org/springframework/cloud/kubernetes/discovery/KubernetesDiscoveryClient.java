--- conflicted
+++ resolved
@@ -47,12 +47,9 @@
 
 	private KubernetesClient client;
 	private final KubernetesDiscoveryProperties properties;
-<<<<<<< HEAD
 	private final DefaultIsServicePortSecureResolver isServicePortSecureResolver;
 
-=======
 	private final KubernetesClientServicesFunction kubernetesClientServicesFunction;
->>>>>>> 2a1baa69
 	private final SpelExpressionParser parser = new SpelExpressionParser();
 	private final SimpleEvaluationContext evalCtxt = SimpleEvaluationContext
 														.forReadOnlyDataBinding()
@@ -60,27 +57,22 @@
 														.build();
 
 	public KubernetesDiscoveryClient(KubernetesClient client,
-<<<<<<< HEAD
-									 KubernetesDiscoveryProperties kubernetesDiscoveryProperties) {
-
-		this(client, kubernetesDiscoveryProperties, new DefaultIsServicePortSecureResolver(kubernetesDiscoveryProperties));
-	}
-
-	KubernetesDiscoveryClient(KubernetesClient client,
-									 KubernetesDiscoveryProperties kubernetesDiscoveryProperties,
-									 DefaultIsServicePortSecureResolver isServicePortSecureResolver) {
-
-		this.client = client;
-		this.properties = kubernetesDiscoveryProperties;
-		this.isServicePortSecureResolver = isServicePortSecureResolver;
-=======
 									 KubernetesDiscoveryProperties kubernetesDiscoveryProperties,
 									 KubernetesClientServicesFunction kubernetesClientServicesFunction) {
+
+		this(client, kubernetesDiscoveryProperties, kubernetesClientServicesFunction,
+			new DefaultIsServicePortSecureResolver(kubernetesDiscoveryProperties));
+	}
+
+	KubernetesDiscoveryClient(KubernetesClient client,
+							KubernetesDiscoveryProperties kubernetesDiscoveryProperties,
+							KubernetesClientServicesFunction kubernetesClientServicesFunction,
+							DefaultIsServicePortSecureResolver isServicePortSecureResolver) {
 
 		this.client = client;
 		this.properties = kubernetesDiscoveryProperties;
 		this.kubernetesClientServicesFunction = kubernetesClientServicesFunction;
->>>>>>> 2a1baa69
+		this.isServicePortSecureResolver = isServicePortSecureResolver;
 	}
 
 	public KubernetesClient getClient() {
