--- conflicted
+++ resolved
@@ -111,13 +111,8 @@
 
 	private void cleanup() throws ApiException {
 		appsApi.deleteCollectionNamespacedDeployment(NAMESPACE, null, null, null,
-<<<<<<< HEAD
 				"metadata.name=" + SPRING_CLOUD_K8S_REACTIVE_DISCOVERY_DEPLOYMENT_NAME, null, null, null, null, null,
-				null, null, null);
-=======
-			"metadata.name=" + SPRING_CLOUD_K8S_REACTIVE_DISCOVERY_DEPLOYMENT_NAME, null, null, null, null, null,
-			null, null, null, null);
->>>>>>> b996e3b5
+				null, null, null, null);
 		api.deleteNamespacedService(SPRING_CLOUD_K8S_REACTIVE_DISCOVERY_APP_NAME, NAMESPACE, null, null, null, null,
 				null, null);
 		networkingApi.deleteNamespacedIngress("it-ingress", NAMESPACE, null, null, null, null, null, null);
@@ -155,11 +150,7 @@
 	@After
 	public void after() throws Exception {
 		appsApi.deleteCollectionNamespacedDeployment(NAMESPACE, null, null, null,
-<<<<<<< HEAD
-				"metadata.name=" + WIREMOCK_DEPLOYMENT_NAME, null, null, null, null, null, null, null, null);
-=======
-			"metadata.name=" + WIREMOCK_DEPLOYMENT_NAME, null, null, null, null, null, null, null, null, null);
->>>>>>> b996e3b5
+				"metadata.name=" + WIREMOCK_DEPLOYMENT_NAME, null, null, null, null, null, null, null, null, null);
 
 		api.deleteNamespacedService(WIREMOCK_APP_NAME, NAMESPACE, null, null, null, null, null, null);
 		networkingApi.deleteNamespacedIngress("wiremock-ingress", NAMESPACE, null, null, null, null, null, null);
