--- conflicted
+++ resolved
@@ -83,8 +83,8 @@
 		List<ServicePort> ports = new ArrayList<>();
 		ports.add(new ServicePortBuilder().withPort(443).build());
 		Service service = buildService("test", "abc", ports, null, null);
-		KubernetesServiceInstance instance = new KubernetesServiceInstanceMapper(
-				properties, discoveryProperties).map(service);
+		KubernetesServiceInstance instance = new KubernetesServiceInstanceMapper(properties, discoveryProperties)
+				.map(service);
 		Assertions.assertNotNull(instance);
 		Assertions.assertEquals("test", instance.getServiceId());
 		Assertions.assertEquals("abc", instance.getInstanceId());
@@ -108,34 +108,19 @@
 		Assertions.assertEquals(2, instance.getMetadata().keySet().size());
 	}
 
-<<<<<<< HEAD
-	private Service buildService(String name, String uid, List<ServicePort> ports, Map<String, String> labels) {
-		return new ServiceBuilder().withNewMetadata().withName(name).withNewUid(uid).addToLabels(labels)
-				.addToAnnotations(new HashMap<>(0)).endMetadata().withNewSpec().addAllToPorts(ports).endSpec().build();
-	}
-
 	private Service buildService(String name, String uid, int port, String portName, Map<String, String> labels) {
 		ServicePort servicePort = new ServicePortBuilder().withPort(port).withName(portName).build();
 		return buildService(name, uid, Collections.singletonList(servicePort), labels);
-=======
-	private Service buildService(String name, String uid, int port, String portName,
-			Map<String, String> labels) {
-		ServicePort servicePort = new ServicePortBuilder().withPort(port)
-				.withName(portName).build();
-		return buildService(name, uid, Collections.singletonList(servicePort), labels);
 	}
 
-	private Service buildService(String name, String uid, List<ServicePort> ports,
-			Map<String, String> labels, Map<String, String> annotations) {
-		return new ServiceBuilder().withNewMetadata().withName(name).withNewUid(uid)
-				.addToLabels(labels).withAnnotations(annotations).endMetadata()
-				.withNewSpec().addAllToPorts(ports).endSpec().build();
+	private Service buildService(String name, String uid, List<ServicePort> ports, Map<String, String> labels,
+			Map<String, String> annotations) {
+		return new ServiceBuilder().withNewMetadata().withName(name).withNewUid(uid).addToLabels(labels)
+				.withAnnotations(annotations).endMetadata().withNewSpec().addAllToPorts(ports).endSpec().build();
 	}
 
-	private Service buildService(String name, String uid, List<ServicePort> ports,
-			Map<String, String> labels) {
+	private Service buildService(String name, String uid, List<ServicePort> ports, Map<String, String> labels) {
 		return buildService(name, uid, ports, labels, new HashMap<>(0));
->>>>>>> e877e341
 	}
 
 }